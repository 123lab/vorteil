// +build windows darwin

package firecracker

import (
	"context"
	"errors"
	"fmt"
	"sync"
	"time"

	"github.com/vorteil/vorteil/pkg/vcfg"
	"github.com/vorteil/vorteil/pkg/vio"
	"github.com/vorteil/vorteil/pkg/virtualizers"
	logger "github.com/vorteil/vorteil/pkg/virtualizers/logging"
)

// DownloadPath is the path where we pull firecracker-vmlinux's from
const DownloadPath = "https://storage.googleapis.com/vorteil-dl/firecracker-vmlinux/"

func FetchBridgeDev() error {
	return errors.New("bridge devices for firecracker only supported on linux")
}
func SetupBridgeAndDHCPServer() error {
	return errors.New("firecracker init not supported on this operating system")
}

// Virtualizer is a struct which will implement the interface so the manager can control it
type Virtualizer struct {
<<<<<<< HEAD
	serialLogger *logger.Logger // logs for the serial of the vm
=======
	serialLogger *logger.Logger
>>>>>>> 84382d4b
}

// Type returns the type of virtualizer
func (v *Virtualizer) Type() string {
	return VirtualizerID
}

// Details returns data to for the ConverToVM function on util
func (v *Virtualizer) Details() (string, string, string, []virtualizers.NetworkInterface, time.Time, *vcfg.VCFG, interface{}) {
	return "", "", "", nil, time.Now(), nil, nil
}

// Initialize passes the arguments from creation to create a virtualizer. No arguments apart from name so no need to do anything
func (v *Virtualizer) Initialize(data []byte) error {
	return nil
}

// operation is the job progress that gets tracked via APIs
type operation struct {
	finishedLock sync.Mutex
	isFinished   bool
	*Virtualizer
	Logs   chan string
	Status chan string
	Error  chan error
	ctx    context.Context
}

// log writes a log line to the logger and adds prefix and suffix depending on what type of log was sent.
func (v *Virtualizer) log(logType string, text string, args ...interface{}) {

}

// log writes a log to the channel for the job
func (o *operation) log(text string, v ...interface{}) {
	o.Logs <- fmt.Sprintf(text, v...)
}

// finished finishes the job and cleans up the channels
func (o *operation) finished(err error) {

}

// updateStatus updates the status of the job to provide more feedback to the user
func (o *operation) updateStatus(text string) {
	o.Status <- text
	o.Logs <- text
}

// Logs returns virtualizer logs. Shows what to execute
func (v *Virtualizer) Logs() *logger.Logger {
	return nil
}

// Serial returns the serial logger which contains the serial output of the application
func (v *Virtualizer) Serial() *logger.Logger {
	return nil
}

// Stop stops the vm and changes it back to ready
func (v *Virtualizer) Stop() error {
	return nil
}

// State returns the state of the virtual machine
func (v *Virtualizer) State() string {
	return ""
}

// Download returns the disk
func (v *Virtualizer) Download() (vio.File, error) {
	return nil, nil
}

// Close shuts down the virutal machien and cleans up the disk and folders
func (v *Virtualizer) Close(force bool) error {
	return nil
}

// ConvertToVM is a wrapper function that provides us abilities to use the old APIs
func (v *Virtualizer) ConvertToVM() interface{} {
	return nil
}

// Prepare prepares the virtualizer with the appropriate fields to run the virtualizer
func (v *Virtualizer) Prepare(args *virtualizers.PrepareArgs) *virtualizers.VirtualizeOperation {
	return nil
}

// prepare sets the fields and arguments to spawn the virtual machine
func (o *operation) prepare(args *virtualizers.PrepareArgs) {

}

// Start create the virtualmachine and runs it
func (v *Virtualizer) Start() error {
	return nil
}<|MERGE_RESOLUTION|>--- conflicted
+++ resolved
@@ -27,11 +27,7 @@
 
 // Virtualizer is a struct which will implement the interface so the manager can control it
 type Virtualizer struct {
-<<<<<<< HEAD
-	serialLogger *logger.Logger // logs for the serial of the vm
-=======
 	serialLogger *logger.Logger
->>>>>>> 84382d4b
 }
 
 // Type returns the type of virtualizer
